--- conflicted
+++ resolved
@@ -1242,23 +1242,14 @@
     });
 
     _attribFunctions["computeBlending"] = AttributeFunctor([&](const Values& args) {
-<<<<<<< HEAD
         unique_lock<mutex> lockTask(_taskMutex);
 
         std::string blendingMode;
-=======
-        bool once = false;
->>>>>>> 3c41d3de
         if (args.size() != 0)
             blendingMode = args[0].asString();
 
-<<<<<<< HEAD
         _taskQueue.push_back([=]() -> void {
             computeBlendingMap(blendingMode);
-=======
-        addTask([=]() -> void {
-            computeBlendingMap(once);
->>>>>>> 3c41d3de
         });
         return true;
     });
